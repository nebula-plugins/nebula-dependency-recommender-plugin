--- conflicted
+++ resolved
@@ -5,8 +5,4 @@
 /.idea
 .gradle
 gradle.properties
-<<<<<<< HEAD
-out
-=======
-out/
->>>>>>> c12def0c
+out/