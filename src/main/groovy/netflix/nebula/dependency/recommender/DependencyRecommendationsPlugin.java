--- conflicted
+++ resolved
@@ -53,14 +53,9 @@
                                     }
                                 }
                                 String version = getRecommendedVersionRecursive(project, requested);
-<<<<<<< HEAD
-                                if (version != null && firstOrderDepsWithoutVersions.contains(coord)) {
+                                if(rsFactory.getRecommendationStrategy().recommendVersion(details, version)) {
                                     logger.info("Recommending version " + version + " for dependency " + requested.getGroup() + ":" + requested.getName());
-                                    details.useVersion(version);
                                 }
-=======
-                                rsFactory.getRecommendationStrategy().recommendVersion(details, version);
->>>>>>> 4ce98d22
                             }
                         });
                     }
