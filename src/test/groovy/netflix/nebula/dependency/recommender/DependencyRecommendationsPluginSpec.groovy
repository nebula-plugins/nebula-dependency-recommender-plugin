/*
 * Copyright 2016-2017 Netflix, Inc.
 *
 * Licensed under the Apache License, Version 2.0 (the "License");
 * you may not use this file except in compliance with the License.
 * You may obtain a copy of the License at
 *
 *    http://www.apache.org/licenses/LICENSE-2.0
 *
 * Unless required by applicable law or agreed to in writing, software
 * distributed under the License is distributed on an "AS IS" BASIS,
 * WITHOUT WARRANTIES OR CONDITIONS OF ANY KIND, either express or implied.
 * See the License for the specific language governing permissions and
 * limitations under the License.
 */
package netflix.nebula.dependency.recommender

import nebula.test.IntegrationSpec
import nebula.test.dependencies.DependencyGraphBuilder
import nebula.test.dependencies.GradleDependencyGenerator
import nebula.test.dependencies.ModuleBuilder
import nebula.test.dependencies.maven.ArtifactType
import nebula.test.dependencies.maven.Pom
import nebula.test.dependencies.repositories.MavenRepo
import org.gradle.api.artifacts.result.ResolvedDependencyResult
import org.gradle.testfixtures.ProjectBuilder
import spock.lang.Issue

class DependencyRecommendationsPluginSpec extends IntegrationSpec  {
    def 'applies recommendations to dependencies with no version'() {
        when:
        def project = ProjectBuilder.builder().build()
        project.apply plugin: 'java'
        project.apply plugin: DependencyRecommendationsPlugin

        def recommendations = createFile('recommendations.properties')
        recommendations << 'com.google.guava:guava = 18.0'

        project.dependencyRecommendations {
            propertiesFile name: 'props', file: recommendations
        }

        project.repositories {
            mavenCentral()
        }

        project.dependencies {
            compile 'com.google.guava:guava'
        }

        def resolved = project.configurations.compile.incoming.resolutionResult
                .allComponents.collect { it.moduleVersion }

        then:
        resolved.size() == 2 // the first one is :test:unspecified
        resolved[1].name == 'guava'
        resolved[1].version == '18.0'
    }

    def 'provide recommendation via configuration'() {
        def repo = new MavenRepo()
        repo.root = new File(projectDir, 'build/bomrepo')
        def pom = new Pom('test.nebula.bom', 'testbom', '1.0.0', ArtifactType.POM)
        pom.addManagementDependency('test.nebula', 'foo', '1.0.0')
        repo.poms.add(pom)
        repo.generate()
        def graph = new DependencyGraphBuilder()
                .addModule('test.nebula:foo:1.0.0')
                .build()
        def generator = new GradleDependencyGenerator(graph)
        generator.generateTestMavenRepo()

        buildFile << """\
            apply plugin: 'nebula.dependency-recommender'
            apply plugin: 'java'

            repositories {
                maven { url '${repo.root.absoluteFile.toURI()}' }
                ${generator.mavenRepositoryBlock}
            }

            dependencies {
                nebulaRecommenderBom 'test.nebula.bom:testbom:1.0.0@pom'
                compile 'test.nebula:foo'
            }
            """.stripIndent()

        when:
        def result = runTasksSuccessfully('dependencies')//, '--configuration', 'compile')

        then:
        result.standardOutput.contains 'test.nebula:foo -> 1.0.0'
    }

    def 'dependencyInsight from recommendation via configuration'() {
        def repo = new MavenRepo()
        repo.root = new File(projectDir, 'build/bomrepo')
        def pom = new Pom('test.nebula.bom', 'testbom', '1.0.0', ArtifactType.POM)
        pom.addManagementDependency('test.nebula', 'foo', '1.0.0')
        repo.poms.add(pom)
        repo.generate()
        def graph = new DependencyGraphBuilder()
                .addModule('test.nebula:foo:1.0.0')
                .build()
        def generator = new GradleDependencyGenerator(graph)
        generator.generateTestMavenRepo()

        buildFile << """\
            apply plugin: 'nebula.dependency-recommender'
            apply plugin: 'java'

            repositories {
                maven { url '${repo.root.absoluteFile.toURI()}' }
                ${generator.mavenRepositoryBlock}
            }

            dependencies {
                nebulaRecommenderBom 'test.nebula.bom:testbom:1.0.0@pom'
                compile 'test.nebula:foo'
            }
            """.stripIndent()

        when:
<<<<<<< HEAD
        def result = runTasksSuccessfully('dependencyInsight', '--dependency', 'foo')
=======
        def result = runTasksSuccessfully('dependencyInsight', '--configuration', 'compile', '--dependency' , 'foo')
>>>>>>> 769a3d0d

        then:
        result.standardOutput.contains 'Recommending version 1.0.0 for dependency test.nebula:foo'
        result.standardOutput.contains 'nebula.dependency-recommender uses mavenBom: test.nebula.bom:testbom:pom:1.0.0'
    }

    def 'conflict resolved respects higher transitive'() {
        def repo = new MavenRepo()
        repo.root = new File(projectDir, 'build/bomrepo')
        def pom = new Pom('test.nebula.bom', 'testbom', '1.0.0', ArtifactType.POM)
        pom.addManagementDependency('test.nebula', 'foo', '1.0.0')
        repo.poms.add(pom)
        repo.generate()
        def graph = new DependencyGraphBuilder()
                .addModule('test.nebula:foo:1.0.0')
                .addModule('test.nebula:foo:1.1.0')
                .addModule(new ModuleBuilder('test.nebula:bar:1.0.0').addDependency('test.nebula:foo:1.1.0').build())
                .build()
        def generator = new GradleDependencyGenerator(graph, "$projectDir/build/testrepo")
        generator.generateTestMavenRepo()

        buildFile << """\
            apply plugin: 'nebula.dependency-recommender'
            apply plugin: 'java'

            repositories {
                maven { url '${repo.root.absoluteFile.toURI()}' }
                ${generator.mavenRepositoryBlock}
            }

            dependencies {
                nebulaRecommenderBom 'test.nebula.bom:testbom:1.0.0@pom'
                compile 'test.nebula:foo'
                compile 'test.nebula:bar:1.0.0'
            }
            """.stripIndent()

        when:
        def result = runTasksSuccessfully('dependencies')//, '--configuration', 'compile')

        then:
        result.standardOutput.contains 'test.nebula:foo -> 1.1.0'
    }

    def 'conflict resolved respects higher recommendation'() {
        def repo = new MavenRepo()
        repo.root = new File(projectDir, 'build/bomrepo')
        def pom = new Pom('test.nebula.bom', 'testbom', '1.0.0', ArtifactType.POM)
        pom.addManagementDependency('test.nebula', 'foo', '1.1.0')
        repo.poms.add(pom)
        repo.generate()
        def graph = new DependencyGraphBuilder()
                .addModule('test.nebula:foo:1.0.0')
                .addModule('test.nebula:foo:1.1.0')
                .addModule(new ModuleBuilder('test.nebula:bar:1.0.0').addDependency('test.nebula:foo:1.0.0').build())
                .build()
        def generator = new GradleDependencyGenerator(graph, "$projectDir/build/testrepo")
        generator.generateTestMavenRepo()

        buildFile << """\
            apply plugin: 'nebula.dependency-recommender'
            apply plugin: 'java'

            repositories {
                maven { url '${repo.root.absoluteFile.toURI()}' }
                ${generator.mavenRepositoryBlock}
            }

            dependencies {
                nebulaRecommenderBom 'test.nebula.bom:testbom:1.0.0@pom'
                compile 'test.nebula:foo'
                compile 'test.nebula:bar:1.0.0'
            }
            """.stripIndent()

        when:
        def result = runTasksSuccessfully('dependencies')//, '--configuration', 'compile')

        then:
        result.standardOutput.contains 'test.nebula:foo -> 1.1.0'
        result.standardOutput.contains '\\--- test.nebula:foo:1.0.0 -> 1.1.0'
    }

    def 'can lock boms'() {
        def repo = new MavenRepo()
        repo.root = new File(projectDir, 'build/bomrepo')
        def pom = new Pom('test.nebula.bom', 'testbom', '1.0.0', ArtifactType.POM)
        pom.addManagementDependency('test.nebula', 'foo', '1.0.0')
        repo.poms.add(pom)
        def newPom = new Pom('test.nebula.bom', 'testbom', '1.1.0', ArtifactType.POM)
        newPom.addManagementDependency('test.nebula', 'foo', '1.0.1')
        repo.poms.add(newPom)
        repo.generate()
        def graph = new DependencyGraphBuilder()
                .addModule('test.nebula:foo:1.0.0')
                .addModule('test.nebula:foo:1.0.1')
                .build()
        def generator = new GradleDependencyGenerator(graph)
        generator.generateTestMavenRepo()

        buildFile << """\
            plugins {
                id 'nebula.dependency-lock' version '4.3.2'
            }
            apply plugin: 'nebula.dependency-recommender'
            apply plugin: 'java'

            repositories {
                maven { url '${repo.root.absoluteFile.toURI()}' }
                ${generator.mavenRepositoryBlock}
            }

            dependencies {
                nebulaRecommenderBom 'test.nebula.bom:testbom:latest.release@pom'
                compile 'test.nebula:foo'
            }
            """.stripIndent()

        new File(projectDir, 'dependencies.lock').text = '''\
            {
                "nebulaRecommenderBom": {
                    "test.nebula.bom:testbom": {
                        "locked": "1.0.0",
                        "requested": "latest.release"
                    }
                }
            }
            '''.stripIndent()

        when:
        def result = runTasksSuccessfully('dependencies')//, '--configuration', 'compile')

        then:
        result.standardOutput.contains 'test.nebula:foo -> 1.0.0'
    }

    def 'configures the maven-publish plugin to publish a BOM'() {
        when:
        buildFile << '''
            apply plugin: 'maven-publish'
            apply plugin: 'nebula.dependency-recommender'

            group = 'netflix'
            version = '1'

            configurations { compile }

            repositories { jcenter() }

            dependencies {
                compile 'commons-configuration:commons-configuration:1.6'
            }

            publishing {
                publications {
                    parent(MavenPublication) {
                        nebulaDependencyManagement.fromConfigurations { configurations.compile }
                        nebulaDependencyManagement.withDependencies { 'manual:dep:1' }

                        artifactId = 'module-parent'
                        pom.withXml { asNode().appendNode('description', 'A demonstration of maven POM customization') }
                    }
                }
                repositories {
                    maven { url "$buildDir/repo" }
                }
            }
        '''

        runTasksSuccessfully('publish')

        def pomText = new File(projectDir, "build/repo/netflix/module-parent/1/module-parent-1.pom").text

        then:
        // assert on overall shape
        pomText.contains('''
<project xmlns="http://maven.apache.org/POM/4.0.0" xsi:schemaLocation="http://maven.apache.org/POM/4.0.0 http://maven.apache.org/xsd/maven-4.0.0.xsd" xmlns:xsi="http://www.w3.org/2001/XMLSchema-instance">
  <modelVersion>4.0.0</modelVersion>
  <groupId>netflix</groupId>
  <artifactId>module-parent</artifactId>
  <version>1</version>
  <packaging>pom</packaging>
  <dependencyManagement>
    <dependencies>
''')

        pomText.contains('''
    </dependencies>
  </dependencyManagement>
  <description>A demonstration of maven POM customization</description>
</project>
''')

        // assert on dependency blocks, that are sometimes re-ordered
        pomText.findAll('<dependency>').size() == 8

        def expectedDependencyBlocks = [
                '''
      <dependency>
        <groupId>commons-digester</groupId>
        <artifactId>commons-digester</artifactId>
        <version>1.8</version>
      </dependency>
      ''',
                '''
      <dependency>
        <groupId>commons-collections</groupId>
        <artifactId>commons-collections</artifactId>
        <version>3.2.1</version>
      </dependency>
      ''',
                '''
      <dependency>
        <groupId>commons-beanutils</groupId>
        <artifactId>commons-beanutils-core</artifactId>
        <version>1.8.0</version>
      </dependency>
      ''',
                '''
      <dependency>
        <groupId>commons-lang</groupId>
        <artifactId>commons-lang</artifactId>
        <version>2.4</version>
      </dependency>
      ''',
                '''
      <dependency>
        <groupId>commons-beanutils</groupId>
        <artifactId>commons-beanutils</artifactId>
        <version>1.7.0</version>
      </dependency>
      ''',
                '''
      <dependency>
        <groupId>commons-logging</groupId>
        <artifactId>commons-logging</artifactId>
        <version>1.1.1</version>
      </dependency>
      ''',
                '''
      <dependency>
        <groupId>commons-configuration</groupId>
        <artifactId>commons-configuration</artifactId>
        <version>1.6</version>
      </dependency>
      ''',
                '''
      <dependency>
        <groupId>manual</groupId>
        <artifactId>dep</artifactId>
        <version>1</version>
      </dependency>
      '''
        ]

        expectedDependencyBlocks.each {
            pomText.contains(it)
        }
    }

    @Issue('#49')
    def 'substituted dependencies do not have recommendations applied'() {
        when:
        def project = ProjectBuilder.builder().build()
        project.apply plugin: 'java'
        project.apply plugin: DependencyRecommendationsPlugin

        def recommendations = createFile('recommendations.properties')
        recommendations << 'com.google.collections:google-collections = 1.0'

        project.dependencyRecommendations {
            propertiesFile name: 'props', file: recommendations
        }

        project.repositories {
            mavenCentral()
        }

        project.configurations.all {
            resolutionStrategy.dependencySubstitution {
                substitute module('com.google.collections:google-collections') with module ('com.google.guava:guava:12.0')
            }
        }

        project.dependencies {
            compile 'com.google.collections:google-collections'
        }

        def resolutionResult = project.configurations.compile.incoming.resolutionResult
        def guava = resolutionResult.allDependencies.first()

        then:
        guava instanceof ResolvedDependencyResult
        def moduleVersion = (guava as ResolvedDependencyResult).selected.moduleVersion
        moduleVersion.group == 'com.google.guava'
        moduleVersion.name == 'guava'
        moduleVersion.version == '12.0'
    }

    def 'check that a circular dependency on ourself does not break recommender'() {
        given:
        def graph = new DependencyGraphBuilder()
                .addModule(new ModuleBuilder('test.nebula:foo:1.0.0').addDependency('example.nebula:self:1.0.0').build())
                .build()
        def dependencies = new GradleDependencyGenerator(graph, "${projectDir}/repo")
        dependencies.generateTestMavenRepo()

        def repo = new MavenRepo()
        repo.root = new File(projectDir, 'bomrepo')
        def pom = new Pom('test.nebula.bom', 'testbom', '1.0.0', ArtifactType.POM)
                .addManagementDependency('test.nebula', 'foo', '1.0.0')
                .addManagementDependency('example.nebula', 'self', '1.0.0')
        repo.poms.add(pom)
        repo.generate()

        settingsFile << '''\
            rootProject.name = 'self'
            '''.stripIndent()

        buildFile << """\
            apply plugin: 'java'
            apply plugin: 'nebula.dependency-recommender'

            group = 'example.nebula'
            version = '1.0.0'

            repositories {
                maven { url '${repo.root.absoluteFile.toURI()}' }
                ${dependencies.mavenRepositoryBlock}
            }

            dependencies {
                nebulaRecommenderBom 'test.nebula.bom:testbom:latest.release@pom'
                implementation 'test.nebula:foo'
            }
            """.stripIndent()

        when:
        runTasks('dependencies')

        then:
        noExceptionThrown()
    }
}<|MERGE_RESOLUTION|>--- conflicted
+++ resolved
@@ -121,11 +121,7 @@
             """.stripIndent()
 
         when:
-<<<<<<< HEAD
-        def result = runTasksSuccessfully('dependencyInsight', '--dependency', 'foo')
-=======
-        def result = runTasksSuccessfully('dependencyInsight', '--configuration', 'compile', '--dependency' , 'foo')
->>>>>>> 769a3d0d
+        def result = runTasksSuccessfully('dependencyInsight', '--configuration', 'compile', '--dependency', 'foo')
 
         then:
         result.standardOutput.contains 'Recommending version 1.0.0 for dependency test.nebula:foo'
